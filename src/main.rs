--- conflicted
+++ resolved
@@ -1,14 +1,9 @@
 #![allow(dead_code)]
 #![feature(iterator_try_collect)]
-
 use crate::app::DebugKey;
 use app::App;
 use nix::fcntl::{open, OFlag};
-<<<<<<< HEAD
-use crate::app::DebugKey;
-=======
 use std::time::SystemTime;
->>>>>>> c8c6c787
 
 mod app;
 mod counter;
@@ -30,18 +25,6 @@
 
     let fd = match open(
         "/dev/input/event5",
-<<<<<<< HEAD
-        OFlag::O_RDONLY | OFlag::O_NONBLOCK, nix::sys::stat::Mode::empty()
-    ) {
-        Ok(f) => f,
-        Err(e) => { app.debug_info.borrow_mut().insert(DebugKey::Warning(e.to_string()), "".to_string()); 0}
-    };
-    app = app.set_super_user(fd);
-
-    app = app.start().unwrap();
-    let store = app.end().unwrap();
-    store.to_json(SAVE_FILE);
-=======
         OFlag::O_RDONLY | OFlag::O_NONBLOCK,
         nix::sys::stat::Mode::empty(),
     ) {
@@ -66,7 +49,6 @@
             panic!()
         }
     };
->>>>>>> c8c6c787
 }
 
 fn timeit<F: FnMut() -> T, T>(mut f: F) -> T {

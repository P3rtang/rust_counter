use crate::counter::{Counter, CounterStore};
use crate::input::{self, EventHandler, EventType, Key, ThreadError, HandlerMode};
use crate::settings::{KeyMap, Settings};
use crate::ui::{self, UiWidth};
use crate::widgets::entry::EntryState;
use crate::{settings, SAVE_FILE};
use bitflags::bitflags;
use core::sync::atomic::AtomicI32;
use std::error::Error;
use crossterm::event::KeyModifiers;
use crossterm::{
    event::{DisableMouseCapture, EnableMouseCapture},
    execute,
    terminal::{disable_raw_mode, enable_raw_mode, EnterAlternateScreen, LeaveAlternateScreen},
};
use nix::errno::Errno;
use std::cell::{Ref, RefCell, RefMut};
use std::collections::HashMap;
use std::error::Error;
use std::io;
use std::sync::{MutexGuard, PoisonError};
use std::thread;
use std::time::{Duration, Instant};
use tui::{backend::CrosstermBackend, widgets::ListState, Terminal};
use Dialog as DS;
use EditingState as ES;

#[allow(clippy::enum_variant_names)]
#[derive(Debug)]
pub enum AppError {
    GetCounterError,
    GetPhaseError,
    DevIoError(String),
    IoError,
    SettingNotFound,
    InputThread,
    ThreadError(ThreadError),
    ImpossibleState(String),
    ScreenSize(String),
    DialogAlreadyOpen(String),
    EventEmpty(String),
<<<<<<< HEAD
=======
    SettingsType(String),
>>>>>>> d4247375
}

impl Error for AppError {
    fn source(&self) -> Option<&(dyn Error + 'static)> {
        None
    }

    fn cause(&self) -> Option<&dyn Error> {
        self.source()
    }
}

impl std::fmt::Display for AppError {
    fn fmt(&self, f: &mut std::fmt::Formatter<'_>) -> std::fmt::Result {
        write!(f, "{:?}", self)
    }
}

impl From<io::Error> for AppError {
    fn from(_: io::Error) -> Self {
        Self::IoError
    }
}

impl From<ThreadError> for AppError {
    fn from(value: ThreadError) -> Self {
        Self::ThreadError(value)
    }
}

impl From<Errno> for AppError {
    fn from(e: Errno) -> Self {
        Self::DevIoError(e.to_string())
    }
}

impl From<PoisonError<MutexGuard<'_, AtomicI32>>> for AppError {
    fn from(_: PoisonError<MutexGuard<'_, AtomicI32>>) -> Self {
        Self::InputThread
    }
}

#[derive(Eq, Hash, PartialEq)]
pub enum DebugKey {
    Debug(String),
    Info(String),
    Warning(String),
    Fatal(String),
}

impl std::fmt::Display for DebugKey {
    fn fmt(&self, f: &mut std::fmt::Formatter<'_>) -> std::fmt::Result {
        match self {
            DebugKey::Debug(name) => write!(f, "[DEBUG] {}", name),
            DebugKey::Info(name) => write!(f, "[INFO] {}", name),
            DebugKey::Warning(name) => write!(f, "[WARN] {}", name),
            DebugKey::Fatal(name) => write!(f, "[FATAL] {}", name),
        }
    }
}

bitflags! {
    pub struct AppMode: u16 {
        const SELECTION      = 0b0000_0000_0001;
        const PHASE_SELECT   = 0b0000_0000_0010;
        const COUNTING       = 0b0000_0000_0100;
        const KEYLOGGING     = 0b0000_0000_1000;

        const DIALOG_OPEN    = 0b0000_0001_0000;
        const SETTINGS_OPEN  = 0b0000_0010_0000;

        const DIALOG_CLOSE   = 0b1111_1110_1111;
        const SETTINGS_CLOSE = 0b1111_1101_1111;

        const DEBUGGING      = 0b1000_0000_0000;
    }
}

impl Default for AppMode {
    fn default() -> Self {
        Self::SELECTION
    }
}

#[derive(Debug, Clone, PartialEq, Eq)]
pub enum Dialog {
    AddNew,
    Editing(EditingState),
    Delete,
    None,
}

impl Default for Dialog {
    fn default() -> Self {
        return Self::None;
    }
}

#[derive(Debug, Clone, PartialEq, Eq)]
pub enum EditingState {
    Rename,
    ChCount,
    ChTime,
}

pub struct App {
    pub state: AppState,
    pub c_store: CounterStore,
    pub ui_size: UiWidth,
    last_interaction: Instant,
    running: bool,
    cursor_pos: Option<(u16, u16)>,
    pub event_handler: EventHandler,
    pub debug_info: RefCell<HashMap<DebugKey, String>>,
    pub settings: Settings,
    pub key_map: KeyMap,
}

impl App {
    pub fn new(counter_store: CounterStore) -> Self {
        App {
            state: AppState::new(2),
<<<<<<< HEAD
            tick_rate: Duration::from_millis(tick_rate),
=======
>>>>>>> d4247375
            last_interaction: Instant::now(),
            c_store: counter_store,
            ui_size: UiWidth::Big,
            running: true,
            cursor_pos: None,
            event_handler: EventHandler::default(),
            debug_info: RefCell::new(HashMap::new()),
            settings: Settings::new(),
            key_map: KeyMap::default(),
        }
    }
    pub fn set_super_user(self, input_fd: i32) -> Self {
        self.event_handler.set_fd(input_fd).unwrap();
        self
    }
    pub fn start(mut self) -> Result<App, AppError> {
        // setup terminal
        enable_raw_mode()?;
        let mut stdout = io::stdout();
        execute!(stdout, EnterAlternateScreen, EnableMouseCapture)?;
        let backend = CrosstermBackend::new(stdout);
        let mut terminal = Terminal::new(backend)?;

        self.event_handler.start()?;
        // update the settings menu with the correct infomation
        self.settings.load_keyboards()?;

        self.list_select(0, Some(0));

        let mut previous_time = Instant::now();
        let mut now_time: Instant;

        self.debug_info.borrow_mut().insert(
            DebugKey::Debug("dev_input_files".to_string()),
<<<<<<< HEAD
            DevInputFileDescriptor::get_kbd_inputs()?
=======
            input::get_kbd_inputs()?
>>>>>>> d4247375
                .into_iter()
                .map(|value| value + ", ")
                .collect::<String>(),
        );

        while self.running {
            while self.event_handler.has_event()? {
                self.debug_info.borrow_mut().insert(
                    DebugKey::Debug("Last Key".to_string()),
                    format!("{:?}", self.event_handler.get_buffer()[0]),
                );
                if self.get_mode().intersects(AppMode::SETTINGS_OPEN) {
                    self.settings
                        .handle_event(&self.state, &self.event_handler)?;
                } else {
                    self.handle_event()?;
                }
            }

            // timing the execution time of the loop and add it to the counter time
            // only do this in counting mode
            now_time = Instant::now();
            if self.get_mode().intersects(AppMode::COUNTING) {
                self.get_mut_act_counter()?
                    .increase_time(now_time - previous_time);
            }
            previous_time = Instant::now();

            let terminal_start_time = Instant::now();

            // draw all ui elements
            terminal.draw(|f| {
                // TODO: factor out these unwraps make them fatal errors but clean up screen first
                ui::draw(f, &mut self).unwrap();
                // if settings are open draw on top
                if self.get_mode().intersects(AppMode::SETTINGS_OPEN) {
                    match settings::draw_as_overlay(f, &self.settings) {
                        Ok(_) => {}
                        Err(AppError::ScreenSize(msg)) => {
                            self.debug_info
                                .borrow_mut()
                                .insert(DebugKey::Warning("SettingsDraw".to_string()), msg);
                        }
                        Err(_) => panic!(),
                    }
                }
            })?;

            self.debug_info.borrow_mut().insert(
                DebugKey::Debug("draw time".to_string()),
                format!("{:?}", Instant::now() - terminal_start_time),
            );

            // if a widget alters the cursor position it will report to App
            // we set the terminal cursor position itself here
            if let Some(pos) = self.cursor_pos {
                terminal.set_cursor(pos.0, pos.1)?;
            }

            self.debug_info.borrow_mut().insert(
                DebugKey::Debug("key event".to_string()),
                format!("{:?}", self.event_handler.get_buffer()),
            );

            if self.settings.get_tick_time()? > (Instant::now() - now_time) {
                thread::sleep(self.settings.get_tick_time()? - (Instant::now() - now_time));
            }
        }
        Ok(self)
    }

    pub fn get_act_counter(&self) -> Result<Ref<Counter>, AppError> {
        let selection = self.get_list_state(0).selected().unwrap_or(0);
        if let Some(counter) = self.c_store.get(selection) {
            Ok(counter)
        } else {
            Err(AppError::GetCounterError)
        }
    }

    pub fn get_mut_act_counter(&self) -> Result<RefMut<Counter>, AppError> {
        let selection = self.get_list_state(0).selected().unwrap_or(0);
        if let Some(counter) = self.c_store.get_mut(selection) {
            Ok(counter)
        } else {
            Err(AppError::GetCounterError)
        }
    }

    pub fn get_act_phase_name(&self) -> Result<String, AppError> {
        let selected = self.get_list_state(1).selected().unwrap_or(0);
        self.get_act_counter()?
            .get_phase(selected)
            .map(|p| p.get_name())
            .ok_or(AppError::GetPhaseError)
    }

    pub fn get_act_phase_count(&self) -> Result<i32, AppError> {
        let selected = self.get_list_state(1).selected().unwrap_or(0);
        self.get_act_counter()?
            .get_phase(selected)
            .map(|p| p.get_count())
            .ok_or(AppError::GetPhaseError)
    }

    pub fn get_act_phase_time(&self) -> Result<Duration, AppError> {
        let selected = self.get_list_state(1).selected().unwrap_or(0);
        self.get_act_counter()?
            .get_phase(selected)
            .map(|p| p.get_time())
            .ok_or(AppError::GetPhaseError)
    }

    pub fn end(&self) -> io::Result<CounterStore> {
        enable_raw_mode()?;
        let backend = CrosstermBackend::new(io::stdout());
        let mut terminal = Terminal::new(backend).unwrap();
        // restore terminal
        disable_raw_mode()?;
        execute!(
            terminal.backend_mut(),
            LeaveAlternateScreen,
            DisableMouseCapture
        )?;
        terminal.show_cursor()?;
        Ok(self.c_store.clone())
    }

    /// Returns the [mode](App::state::mode) of [`App`].
    pub fn get_mode(&self) -> AppMode {
        self.state.mode.clone().into_inner()
    }

    /// Sets the [mode](App::state::mode) of [`App`].
    ///
    /// WARNING this function overrides all other app modes
    /// try using [`toggle_mode`] instead
    pub fn set_mode(&self, mode: AppMode) {
        self.state.set_mode(mode)
    }

    /// Toggles the [mode](App::state::mode) of [`App`].
    ///
    /// This function preserves all other selected app modes
    /// and only flips the passed appmode on or off
    pub fn toggle_mode(&self, mode: AppMode) {
        self.state.toggle_mode(mode)
    }

    pub fn exit_mode(&self, mode: AppMode) {
        self.state.exit_mode(mode)
    }

    /// Sets the [mode](App::state::mode) of [`App`]
    /// back to the default mode
    /// this is [AppMode::SELECTION]
    pub fn reset_mode(&self) {
        self.state.set_mode(AppMode::SELECTION)
    }

    /// Opens a `dialog`: [`DialogState`]
    /// Also set the `mode` of `App` to `AppMode::DIALOG_OPEN`
    ///
    /// Opening multiple dialogs at once will result in an error
    pub fn open_dialog(&mut self, dialog: Dialog) -> Result<(), AppError> {
        if self.get_mode().intersects(AppMode::DIALOG_OPEN) {
            return Err(AppError::DialogAlreadyOpen(format!(
                "{:?}",
                self.get_opened_dialog()
            )));
        }
        self.state.new_entry("");
        self.toggle_mode(AppMode::DIALOG_OPEN);
        self.state.dialog = dialog;
        Ok(())
    }

    /// Close any opened dialog
    /// If no dialog was open when running this function nothing will happen
    pub fn close_dialog(&mut self) {
        self.state.dialog = Dialog::None;
        self.state
            .set_mode(self.state.get_mode() & AppMode::DIALOG_CLOSE);
    }

    /// returns a borrow of the dialog currently opened
    pub fn get_opened_dialog(&self) -> &Dialog {
        return &self.state.dialog;
    }

    pub fn get_list_state(&self, index: usize) -> &ListState {
        return self.state.list_states.get(index).unwrap();
    }

    pub fn get_mut_list_state(&mut self, index: usize) -> &mut ListState {
        return self.state.list_states.get_mut(index).unwrap();
    }

    pub fn list_select(&mut self, index: usize, select_index: Option<usize>) {
        self.state.list_states[index].select(select_index)
    }

    pub fn list_deselect(&mut self, index: usize) {
        self.state.list_states[index].select(None)
    }

    pub fn get_entry_state(&mut self) -> &mut EntryState {
        return &mut self.state.entry_state;
    }

    pub fn reset_entry_state(&mut self) {
        self.state.entry_state = EntryState::default();
    }

    fn handle_event(&mut self) -> Result<(), AppError> {
        let event = if let Some(event) = self.event_handler.poll() {
            event
        } else {
            return Ok(());
        };
        let key = if let EventType::KeyEvent(key) = event.clone().type_ {
            key
        } else {
            return Ok(());
        };

        if key == Key::Char('`') {
            self.toggle_mode(AppMode::DEBUGGING)
        } else if event.modifiers.intersects(KeyModifiers::CONTROL) && key == Key::Char('s') {
            self.toggle_mode(AppMode::SETTINGS_OPEN)
        }

        // parsing the state the app is in return an error when in an impossible list_states
        // otherwise directing the key to the correct input parser
        if self.get_mode().intersects(AppMode::DIALOG_OPEN) {
            if self.get_mode().intersects(AppMode::PHASE_SELECT) {
                match self.state.dialog {
                    Dialog::Delete => self.delete_phase_key_event(key)?,
                    Dialog::Editing(ES::Rename) => self.rename_phase_key_event(key)?,
                    _ => return Err(AppError::ImpossibleState(format!("{:?}", self.get_mode()))),
                }
            } else if self.get_mode().intersects(AppMode::SELECTION) {
                match self.state.dialog {
                    Dialog::AddNew => self.add_counter_key_event(key)?,
                    Dialog::Delete => self.delete_counter_key_event(key)?,
                    Dialog::Editing(_) => self.rename_key_event(key)?,
                    Dialog::None => {
                        return Err(AppError::ImpossibleState(format!("{:?}", self.get_mode())))
                    }
                }
            } else {
                return Err(AppError::ImpossibleState(format!("{:?}", self.get_mode())));
            }
        } else if self.get_mode().intersects(AppMode::COUNTING) {
            self.counter_key_event(key)?
        } else if self.get_mode().intersects(AppMode::PHASE_SELECT) {
            self.phase_select_key_event(key)?
        } else if self.get_mode().intersects(AppMode::SELECTION) {
            if self.c_store.len() > 0 {
                self.selection_key_event(key)?
            } else {
                match key {
                    Key::Char('q') => self.running = false,
                    Key::Char('n') => self.open_dialog(DS::AddNew)?,
                    _ => {}
                }
            }
        } else {
            return Err(AppError::ImpossibleState(format!("{:?}", self.get_mode())));
        }
        Ok(())
    }

    fn selection_key_event(&mut self, key: Key) -> Result<(), AppError> {
        let len = self.c_store.len();
        match key {
            Key::Char('q') | Key::Esc => self.running = false,
            Key::Char('n') => self.open_dialog(DS::AddNew)?,
            Key::Char('d') => self.open_dialog(DS::Delete)?,
            Key::Char('e') => self.open_dialog(DS::Editing(ES::Rename))?,
            Key::Char('f') => {
                let selected = self.get_list_state(1).selected().unwrap_or(0);
                self.list_select(1, Some(selected));
                self.toggle_mode(AppMode::PHASE_SELECT)
            }
            Key::Enter => {
                if self.get_act_counter().unwrap().get_phase_len() > 1 {
                    let selected = self.get_list_state(1).selected().unwrap_or(0);
                    self.list_select(1, Some(selected));
                    self.toggle_mode(AppMode::PHASE_SELECT)
                } else {
                    self.list_select(1, Some(0));
                    self.toggle_mode(AppMode::COUNTING)
                }
            }
            Key::Up => {
                let mut selected = self.get_list_state(0).selected().unwrap_or(0);
                selected += len - 1;
                selected %= len;
                self.list_select(0, Some(selected));
            }
            Key::Down => {
                let mut selected = self.get_list_state(0).selected().unwrap_or(0);
                selected += 1;
                selected %= len;
                self.list_select(0, Some(selected));
            }
            _ => {}
        }
        Ok(())
    }

    fn counter_key_event(&mut self, key: Key) -> Result<(), AppError> {
        match key {
            key if self.key_map.key_increase_counter.contains(&key) => {
                self.get_mut_act_counter()?.increase_by(1);
                self.c_store.to_json(SAVE_FILE)
            }
            key if self.key_map.key_decrease_counter.contains(&key) => {
                self.get_mut_act_counter()?.increase_by(-1);
                self.c_store.to_json(SAVE_FILE)
            }
            key if self.key_map.key_toggle_keylogger.contains(&key) => {
                match self.event_handler.set_kbd(&self.settings.get_kbd_input()?) {
                    Ok(_) => {
                        self.event_handler.toggle_mode();
                        self.toggle_mode(AppMode::KEYLOGGING)
                    }
                    Err(AppError::DevIoError(e)) => {
                        self.debug_info
                            .borrow_mut()
                            .insert(DebugKey::Warning("DevInput".to_string()), e);
                    }
                    Err(e) => return Err(e),
                };
            }
            Key::Char('q') | Key::Esc => {
                self.event_handler.set_mode(HandlerMode::Terminal);
                if self.get_mode().intersects(AppMode::KEYLOGGING) {
                    self.exit_mode(AppMode::KEYLOGGING)
                }

                if !self.get_mode().intersects(AppMode::PHASE_SELECT) {
                    self.list_deselect(1)
                }

                self.toggle_mode(AppMode::COUNTING);
            }
            _ => {}
        }
        Ok(())
    }

    fn add_counter_key_event(&mut self, key: Key) -> Result<(), AppError> {
        match key {
            Key::Esc => {
                self.close_dialog();
            }
            Key::Enter => {
                let name = self.get_entry_state().get_active_field().clone();
                self.c_store.push(Counter::new(name));
                self.close_dialog();
            }
            Key::Char(charr) if charr.is_ascii() => self.get_entry_state().push(charr),
            Key::Backspace => {
                self.get_entry_state().pop();
            }
            _ => {}
        }
        Ok(())
    }

    fn delete_counter_key_event(&mut self, key: Key) -> Result<(), AppError> {
        match key {
            Key::Enter => {
                self.set_mode(AppMode::SELECTION);
                if let Some(selected) = self.get_list_state(0).selected() {
                    if self.c_store.len() == 1 {
                        self.c_store.remove(0);
                    }

                    self.c_store.remove(selected);
                    if selected == self.c_store.len() {
                        self.list_select(0, Some(selected - 1))
                    }
                }
            }
            Key::Esc => self.close_dialog(),
            _ => {}
        }
        Ok(())
    }

    fn delete_phase_key_event(&mut self, _key: Key) -> Result<(), AppError> {
        todo!()
    }

    fn rename_key_event(&mut self, key: Key) -> Result<(), AppError> {
        match key {
            Key::Char(charr) if charr.is_ascii() => self.get_entry_state().push(charr),
            Key::Backspace => {
                self.get_entry_state().pop();
            }
            Key::Enter => {
                let name = self.get_entry_state().get_active_field().clone();
                self.get_mut_act_counter()?.set_name(&name);
                self.open_dialog(DS::Editing(ES::ChCount))?;
            }
            Key::Esc => {
                self.close_dialog();
            }
            _ => {}
        }
        Ok(())
    }

    fn change_count_key_event(&mut self, key: Key) -> Result<(), AppError> {
        match key {
            Key::Char(charr) if charr.is_numeric() => self.get_entry_state().push(charr),
            Key::Backspace => {
                self.get_entry_state().pop();
            }
            Key::Enter => {
                let count = self
                    .get_entry_state()
                    .get_active_field()
                    .parse()
                    .unwrap_or_else(|_| self.get_act_counter().unwrap().get_count());
                self.get_mut_act_counter()?.set_count(count);
                self.open_dialog(DS::Editing(ES::ChTime))?;
            }
            Key::Esc => {
                self.close_dialog();
            }
            _ => {}
        }
        Ok(())
    }

    fn change_time_key_event(&mut self, key: Key) -> Result<(), AppError> {
        match key {
            Key::Char(charr) if charr.is_numeric() => self.get_entry_state().push(charr),
            Key::Backspace => {
                self.get_entry_state().pop();
            }
            Key::Enter => {
                let time = self
                    .get_entry_state()
                    .get_active_field()
                    .parse()
                    .unwrap_or(self.get_act_counter()?.get_time().as_secs() / 60);
                self.get_mut_act_counter()?
                    .set_time(Duration::from_secs(time * 60));
                self.close_dialog()
            }
            Key::Esc => self.close_dialog(),
            _ => {}
        }
        Ok(())
    }
    fn rename_phase_key_event(&mut self, key: Key) -> Result<(), AppError> {
        match key {
            Key::Char(charr) if charr.is_ascii() => self.get_entry_state().push(charr),
            Key::Backspace => self.get_entry_state().pop(),
            Key::Enter => {
                let phase = self.get_list_state(1).selected().unwrap_or(0);
                let name = self.get_entry_state().get_active_field().clone();
                self.get_mut_act_counter()?.set_phase_name(phase, name);
                self.close_dialog()
            }
            Key::Esc => self.close_dialog(),
            _ => {}
        }
        Ok(())
    }
    fn phase_select_key_event(&mut self, key: Key) -> Result<(), AppError> {
        let len = self.get_act_counter().unwrap().get_phase_len();
        match key {
            Key::Char('d') if self.get_act_counter()?.get_phase_len() == 1 => {
                self.set_mode(AppMode::SELECTION)
            }
            Key::Char('d') => self.open_dialog(DS::Delete)?,
            Key::Char('n') => self.get_mut_act_counter()?.new_phase(),
            Key::Char('r') => self.open_dialog(DS::Editing(ES::Rename))?,
            Key::Up => {
                let mut selected = self.get_list_state(1).selected().unwrap_or(0);
                selected += len - 1;
                selected %= len;
                self.list_select(1, Some(selected));
            }
            Key::Down => {
                let mut selected = self.get_list_state(1).selected().unwrap_or(0);
                selected += 1;
                selected %= len;
                self.list_select(1, Some(selected));
            }
            Key::Enter => {
                self.list_select(1, Some(0));
                self.toggle_mode(AppMode::COUNTING);
            }
            Key::Esc | Key::Char('q') => {
                self.list_deselect(1);
                self.toggle_mode(AppMode::PHASE_SELECT)
            }
            _ => {}
        }
        Ok(())
    }
}

impl Default for App {
    fn default() -> Self {
        Self {
            state: AppState::default(),
            c_store: CounterStore::default(),
            ui_size: UiWidth::Medium,
            last_interaction: Instant::now(),
            running: true,
            cursor_pos: None,
            event_handler: EventHandler::default(),
            debug_info: RefCell::new(HashMap::default()),
            settings: Settings::new(),
            key_map: KeyMap::default(),
        }
    }
}

#[derive(Default)]
pub struct AppState {
    mode: RefCell<AppMode>,
    dialog: Dialog,
    list_states: Vec<ListState>,
    entry_state: EntryState,
}

impl AppState {
    fn new(lists: usize) -> Self {
        Self {
            mode: RefCell::new(AppMode::default()),
            dialog: Dialog::None,
            list_states: vec![ListState::default(); lists],
            entry_state: EntryState::default(),
        }
    }

    fn get_mode(&self) -> AppMode {
        self.mode.clone().into_inner()
    }

    fn set_mode(&self, mode: AppMode) {
        self.mode.swap(&RefCell::new(mode))
    }

    pub fn toggle_mode(&self, mode: AppMode) {
        self.mode
            .swap(&RefCell::new(self.mode.clone().borrow().clone() ^ mode))
    }

    pub fn exit_mode(&self, mode: AppMode) {
        self.mode.swap(&RefCell::new(self.mode.clone().borrow().clone() & AppMode::complement(mode)))
    }

    fn new_entry(&mut self, default_value: impl Into<String>) {
        self.entry_state.set_field(default_value)
    }
}<|MERGE_RESOLUTION|>--- conflicted
+++ resolved
@@ -16,7 +16,6 @@
 use nix::errno::Errno;
 use std::cell::{Ref, RefCell, RefMut};
 use std::collections::HashMap;
-use std::error::Error;
 use std::io;
 use std::sync::{MutexGuard, PoisonError};
 use std::thread;
@@ -39,10 +38,7 @@
     ScreenSize(String),
     DialogAlreadyOpen(String),
     EventEmpty(String),
-<<<<<<< HEAD
-=======
     SettingsType(String),
->>>>>>> d4247375
 }
 
 impl Error for AppError {
@@ -165,10 +161,6 @@
     pub fn new(counter_store: CounterStore) -> Self {
         App {
             state: AppState::new(2),
-<<<<<<< HEAD
-            tick_rate: Duration::from_millis(tick_rate),
-=======
->>>>>>> d4247375
             last_interaction: Instant::now(),
             c_store: counter_store,
             ui_size: UiWidth::Big,
@@ -203,11 +195,7 @@
 
         self.debug_info.borrow_mut().insert(
             DebugKey::Debug("dev_input_files".to_string()),
-<<<<<<< HEAD
-            DevInputFileDescriptor::get_kbd_inputs()?
-=======
             input::get_kbd_inputs()?
->>>>>>> d4247375
                 .into_iter()
                 .map(|value| value + ", ")
                 .collect::<String>(),

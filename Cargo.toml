[package]
name = "counter-tui"
version = "0.2.0"
edition = "2021"

# See more keys and their definitions at https://doc.rust-lang.org/cargo/reference/manifest.html

[dependencies]
serde = "1.0.147"
serde_derive = "1.0.147"
serde_json = "1.0"
tui = { git = "https://github.com/p3rtang/tui-rs" }
crossterm = "0.25"
progress = "0.2.0"
nix = "0.26.1"
<<<<<<< HEAD
bitflags = "1.3.2"
=======
bitflags = "1.3.2"
indexmap = "1.9.2"
>>>>>>> c8c6c787
<|MERGE_RESOLUTION|>--- conflicted
+++ resolved
@@ -13,9 +13,5 @@
 crossterm = "0.25"
 progress = "0.2.0"
 nix = "0.26.1"
-<<<<<<< HEAD
 bitflags = "1.3.2"
-=======
-bitflags = "1.3.2"
-indexmap = "1.9.2"
->>>>>>> c8c6c787
+indexmap = "1.9.2"
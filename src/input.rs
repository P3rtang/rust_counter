--- conflicted
+++ resolved
@@ -1,35 +1,22 @@
 use crossterm::event::{DisableMouseCapture, KeyCode, KeyModifiers};
 use crossterm::execute;
 use crossterm::terminal::{disable_raw_mode, enable_raw_mode, LeaveAlternateScreen};
-<<<<<<< HEAD
-use nix::poll::{poll, PollFd, PollFlags};
-use nix::unistd::read;
-use std::fmt::Display;
-use std::io;
-=======
 use nix::fcntl::{open, OFlag};
 use nix::poll::{poll, PollFd, PollFlags};
 use nix::unistd::read;
 use std::fmt::Display;
 use std::fs::DirEntry;
->>>>>>> c8c6c787
 use std::process::exit;
 use std::sync::atomic::{AtomicBool, AtomicI32, AtomicU8, Ordering};
 use std::sync::{Arc, Mutex, MutexGuard, PoisonError};
 use std::thread::{self, JoinHandle};
 use std::time::{Duration, Instant};
-<<<<<<< HEAD
-use tui::backend::CrosstermBackend;
-use tui::Terminal;
-
-=======
 use std::{fs, io};
 use tui::backend::CrosstermBackend;
 use tui::Terminal;
 
 use crate::app::AppError;
 
->>>>>>> c8c6c787
 const REPEAT_DELAY: Duration = Duration::from_millis(500);
 const REPEAT_RATE: Duration = Duration::from_millis(50);
 const EV_KEY: u16 = 0x01;
@@ -37,10 +24,6 @@
 
 type EventStream = Arc<Mutex<Vec<Event>>>;
 type HandlerModeThread = Arc<Mutex<AtomicU8>>;
-<<<<<<< HEAD
-type FileDescriptorThread = Arc<Mutex<AtomicI32>>;
-=======
->>>>>>> c8c6c787
 type ThreadRunning = Arc<Mutex<AtomicBool>>;
 
 // TODO: this file should maybe be its own module or even github project
@@ -70,11 +53,7 @@
 }
 
 #[derive(Debug, Clone, PartialEq)]
-<<<<<<< HEAD
-enum HandlerMode {
-=======
 pub enum HandlerMode {
->>>>>>> c8c6c787
     DevInput,
     Terminal,
 }
@@ -89,11 +68,6 @@
     }
 }
 
-<<<<<<< HEAD
-pub struct EventHandler {
-    mode: HandlerModeThread,
-    file_descriptor: FileDescriptorThread,
-=======
 #[derive(Debug, Default)]
 pub struct DevInputFileDescriptor {
     file_descriptor: Arc<Mutex<AtomicI32>>,
@@ -146,32 +120,21 @@
 pub struct EventHandler {
     mode: HandlerModeThread,
     file_descriptor: DevInputFileDescriptor,
->>>>>>> c8c6c787
     event_stream: EventStream,
     thread_terminal: JoinHandle<()>,
     thread_running_state: ThreadRunning,
 }
 
 impl EventHandler {
-<<<<<<< HEAD
-    pub fn new(fd: i32) -> Self {
-        let mode = Arc::new(Mutex::new(AtomicU8::new(HandlerMode::Terminal as u8)));
-        let file_descriptor = Arc::new(Mutex::new(AtomicI32::new(fd)));
-=======
     pub fn new() -> Self {
         let mode = Arc::new(Mutex::new(AtomicU8::new(HandlerMode::Terminal as u8)));
         let file_descriptor = DevInputFileDescriptor::default();
->>>>>>> c8c6c787
         let event_stream: EventStream = Arc::new(Mutex::new(vec![]));
         let thread_running_state = Arc::new(Mutex::new(AtomicBool::new(false)));
         let thread_terminal = EventHandler::spawn_thread(
             event_stream.clone(),
             mode.clone(),
-<<<<<<< HEAD
-            file_descriptor.clone(),
-=======
             file_descriptor.file_descriptor.clone(),
->>>>>>> c8c6c787
             thread_running_state.clone(),
         );
         Self {
@@ -185,11 +148,7 @@
     fn spawn_thread(
         event_stream: EventStream,
         mode: HandlerModeThread,
-<<<<<<< HEAD
-        fd: FileDescriptorThread,
-=======
         fd: Arc<Mutex<AtomicI32>>,
->>>>>>> c8c6c787
         thread_running_state: ThreadRunning,
     ) -> JoinHandle<()> {
         thread::spawn(move || {
@@ -218,8 +177,6 @@
                         }
                     }
                     HandlerMode::DevInput => {
-<<<<<<< HEAD
-=======
                         if crossterm::event::poll(Duration::from_millis(0)).unwrap() {
                             match crossterm::event::read().unwrap() {
                                 crossterm::event::Event::Key(key) => {
@@ -233,7 +190,6 @@
                                 _ => {}
                             }
                         }
->>>>>>> c8c6c787
                         if let Some(event) = DevInputEvent::poll(
                             -1,
                             fd.lock().unwrap().load(Ordering::SeqCst) as i32,
@@ -246,10 +202,6 @@
             }
         })
     }
-<<<<<<< HEAD
-    pub fn toggle_mode(&mut self) {
-        if self.file_descriptor.lock().unwrap().load(Ordering::SeqCst) == 0 {
-=======
     pub fn toggle_mode(&self) {
         if self
             .file_descriptor
@@ -259,17 +211,10 @@
             .load(Ordering::SeqCst)
             == 0
         {
->>>>>>> c8c6c787
             return;
         }
         self.clear();
         match self.mode.clone().into() {
-<<<<<<< HEAD
-            HandlerMode::DevInput => self.mode.lock().unwrap().store(1, Ordering::SeqCst),
-            HandlerMode::Terminal => self.mode.lock().unwrap().store(0, Ordering::SeqCst),
-        }
-    }
-=======
             HandlerMode::Terminal => self.mode.lock().unwrap().store(0, Ordering::SeqCst),
             HandlerMode::DevInput => self.mode.lock().unwrap().store(1, Ordering::SeqCst),
         }
@@ -281,17 +226,12 @@
         }
     }
 
->>>>>>> c8c6c787
     pub fn get_buffer(&self) -> Vec<Event> {
         return self.event_stream.lock().unwrap().clone();
     }
     pub fn poll(&self) -> Option<Event> {
         if self.event_stream.lock().unwrap().len() == 0 {
-<<<<<<< HEAD
-            panic!()
-=======
             return None;
->>>>>>> c8c6c787
         } else if self.event_stream.lock().unwrap().last().unwrap().mode != self.mode.clone().into()
         {
             let _ = self.event_stream.lock().unwrap().pop();
@@ -299,7 +239,6 @@
         }
         return Some(self.event_stream.lock().unwrap().pop().unwrap());
     }
-<<<<<<< HEAD
     pub fn has_event(&self) -> Result<bool, ThreadError> {
         return Ok(self.event_stream.lock()?.len() != 0);
     }
@@ -308,7 +247,6 @@
             .lock()
             .unwrap()
             .store(fd, Ordering::SeqCst)
-=======
 
     pub fn has_event(&self) -> Result<bool, ThreadError> {
         return Ok(self.event_stream.lock()?.len() != 0);
@@ -329,7 +267,6 @@
             .lock()?
             .store(fd, Ordering::SeqCst);
         Ok(())
->>>>>>> c8c6c787
     }
     pub fn start(&mut self) -> Result<(), ThreadError> {
         self.thread_running_state
@@ -338,11 +275,7 @@
         self.thread_terminal = Self::spawn_thread(
             self.event_stream.clone(),
             self.mode.clone(),
-<<<<<<< HEAD
-            self.file_descriptor.clone(),
-=======
             self.file_descriptor.file_descriptor.clone(),
->>>>>>> c8c6c787
             self.thread_running_state.clone(),
         );
         Ok(())
@@ -358,15 +291,12 @@
     }
 }
 
-<<<<<<< HEAD
-=======
 impl Default for EventHandler {
     fn default() -> Self {
         Self::new()
     }
 }
 
->>>>>>> c8c6c787
 impl std::fmt::Display for EventHandler {
     fn fmt(&self, f: &mut std::fmt::Formatter<'_>) -> std::fmt::Result {
         write!(f, "event: {:?}", self.event_stream.lock().unwrap())
@@ -396,8 +326,6 @@
     mode: HandlerMode,
 }
 
-<<<<<<< HEAD
-=======
 impl From<Key> for Event {
     fn from(value: Key) -> Self {
         return Self {
@@ -409,7 +337,6 @@
     }
 }
 
->>>>>>> c8c6c787
 impl From<DevInputEvent> for Event {
     fn from(value: DevInputEvent) -> Self {
         Self {
@@ -546,8 +473,6 @@
             96 => Key::Enter,
             _ => Key::Null,
             // TODO: add more keys
-<<<<<<< HEAD
-=======
         }
     }
 }
@@ -558,7 +483,6 @@
             key
         } else {
             Key::Null
->>>>>>> c8c6c787
         }
     }
 }

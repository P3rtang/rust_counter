--- conflicted
+++ resolved
@@ -2,44 +2,27 @@
 use crate::input::{self, EventHandler, EventType, Key, ThreadError, HandlerMode};
 use crate::settings::{KeyMap, Settings};
 use crate::ui::{self, UiWidth};
-<<<<<<< HEAD
-use crate::SAVE_FILE;
-use crate::counter::{Counter, CounterStore};
-=======
 use crate::widgets::entry::EntryState;
 use crate::{settings, SAVE_FILE};
 use bitflags::bitflags;
 use core::sync::atomic::AtomicI32;
 use std::error::Error;
 use crossterm::event::KeyModifiers;
->>>>>>> c8c6c787
 use crossterm::{
     event::{DisableMouseCapture, EnableMouseCapture},
     execute,
     terminal::{disable_raw_mode, enable_raw_mode, EnterAlternateScreen, LeaveAlternateScreen},
 };
-<<<<<<< HEAD
-use std::cell::{Ref, RefMut, RefCell};
-use std::collections::HashMap;
-use std::io;
-=======
 use nix::errno::Errno;
 use std::cell::{Ref, RefCell, RefMut};
 use std::collections::HashMap;
 use std::io;
 use std::sync::{MutexGuard, PoisonError};
 use std::thread;
->>>>>>> c8c6c787
 use std::time::{Duration, Instant};
 use tui::{backend::CrosstermBackend, widgets::ListState, Terminal};
 use Dialog as DS;
 use EditingState as ES;
-<<<<<<< HEAD
-use crate::input::{Key, EventHandler, EventType, ThreadError};
-use bitflags::bitflags;
-use std::thread;
-=======
->>>>>>> c8c6c787
 
 #[allow(clippy::enum_variant_names)]
 #[derive(Debug)]
@@ -48,10 +31,6 @@
     GetPhaseError,
     DevIoError(String),
     IoError,
-<<<<<<< HEAD
-    ThreadError(ThreadError),
-    ImpossibleState,
-=======
     SettingNotFound,
     InputThread,
     ThreadError(ThreadError),
@@ -76,7 +55,6 @@
     fn fmt(&self, f: &mut std::fmt::Formatter<'_>) -> std::fmt::Result {
         write!(f, "{:?}", self)
     }
->>>>>>> c8c6c787
 }
 
 impl From<io::Error> for AppError {
@@ -91,21 +69,6 @@
     }
 }
 
-<<<<<<< HEAD
-=======
-impl From<Errno> for AppError {
-    fn from(e: Errno) -> Self {
-        Self::DevIoError(e.to_string())
-    }
-}
-
-impl From<PoisonError<MutexGuard<'_, AtomicI32>>> for AppError {
-    fn from(_: PoisonError<MutexGuard<'_, AtomicI32>>) -> Self {
-        Self::InputThread
-    }
-}
-
->>>>>>> c8c6c787
 #[derive(Eq, Hash, PartialEq)]
 pub enum DebugKey {
     Debug(String),
@@ -117,24 +80,16 @@
 impl std::fmt::Display for DebugKey {
     fn fmt(&self, f: &mut std::fmt::Formatter<'_>) -> std::fmt::Result {
         match self {
-<<<<<<< HEAD
             DebugKey::Debug(name)   => write!(f, "[DEBUG] {}", name),
             DebugKey::Info(name)    => write!(f, "[INFO] {}",  name),
             DebugKey::Warning(name) => write!(f, "[WARN] {}",  name),
             DebugKey::Fatal(name)   => write!(f, "[FATAL] {}", name),
-=======
-            DebugKey::Debug(name) => write!(f, "[DEBUG] {}", name),
-            DebugKey::Info(name) => write!(f, "[INFO] {}", name),
-            DebugKey::Warning(name) => write!(f, "[WARN] {}", name),
-            DebugKey::Fatal(name) => write!(f, "[FATAL] {}", name),
->>>>>>> c8c6c787
         }
     }
 }
 
 bitflags! {
     pub struct AppMode: u16 {
-<<<<<<< HEAD
         const SELECTION    = 0b0000_0000_0001;
         const PHASE_SELECT = 0b0000_0000_0010;
         const COUNTING     = 0b0000_0000_0100;
@@ -143,20 +98,6 @@
         const DIALOG_OPEN  = 0b0000_0001_0000;
 
         const DEBUGGING    = 0b1000_0000_0000;
-=======
-        const SELECTION      = 0b0000_0000_0001;
-        const PHASE_SELECT   = 0b0000_0000_0010;
-        const COUNTING       = 0b0000_0000_0100;
-        const KEYLOGGING     = 0b0000_0000_1000;
-
-        const DIALOG_OPEN    = 0b0000_0001_0000;
-        const SETTINGS_OPEN  = 0b0000_0010_0000;
-
-        const DIALOG_CLOSE   = 0b1111_1110_1111;
-        const SETTINGS_CLOSE = 0b1111_1101_1111;
-
-        const DEBUGGING      = 0b1000_0000_0000;
->>>>>>> c8c6c787
     }
 }
 
@@ -183,23 +124,13 @@
     None,
 }
 
-<<<<<<< HEAD
-impl Default for DialogState {
+impl Default for Dialog {
     fn default() -> Self {
         return Self::None
     }
 }
 
-#[derive(Clone, PartialEq, Eq)]
-=======
-impl Default for Dialog {
-    fn default() -> Self {
-        return Self::None;
-    }
-}
-
 #[derive(Debug, Clone, PartialEq, Eq)]
->>>>>>> c8c6c787
 pub enum EditingState {
     Rename,
     ChCount,
@@ -207,18 +138,6 @@
 }
 
 pub struct App {
-<<<<<<< HEAD
-    pub state:            AppState<2, 1>,
-    pub c_store:          CounterStore,
-    pub ui_size:          UiWidth,
-    pub time_show_millis: bool,
-    tick_rate:            Duration,
-    last_interaction:     Instant,
-    running:              bool,
-    cursor_pos:           Option<(u16, u16)>,
-    pub event_handler:    EventHandler,
-    pub debug_info:       RefCell<HashMap<DebugKey, String>>,
-=======
     pub state: AppState,
     pub c_store: CounterStore,
     pub ui_size: UiWidth,
@@ -229,15 +148,12 @@
     pub debug_info: RefCell<HashMap<DebugKey, String>>,
     pub settings: Settings,
     pub key_map: KeyMap,
->>>>>>> c8c6c787
 }
 
 impl App {
     pub fn new(counter_store: CounterStore) -> Self {
         App {
-<<<<<<< HEAD
-            state:            AppState::new(),
-            tick_rate:        Duration::from_millis(tick_rate),
+            state: AppState::new(2),
             last_interaction: Instant::now(),
             c_store:          counter_store,
             ui_size:          UiWidth::Big,
@@ -249,23 +165,7 @@
         }
     }
     pub fn set_super_user(self, input_fd: i32) -> Self {
-        self.event_handler.set_fd(input_fd);
-=======
-            state: AppState::new(2),
-            last_interaction: Instant::now(),
-            c_store: counter_store,
-            ui_size: UiWidth::Big,
-            running: true,
-            cursor_pos: None,
-            event_handler: EventHandler::default(),
-            debug_info: RefCell::new(HashMap::new()),
-            settings: Settings::new(),
-            key_map: KeyMap::default(),
-        }
-    }
-    pub fn set_super_user(self, input_fd: i32) -> Self {
         self.event_handler.set_fd(input_fd).unwrap();
->>>>>>> c8c6c787
         self
     }
     pub fn start(mut self) -> Result<App, AppError> {
@@ -277,11 +177,8 @@
         let mut terminal = Terminal::new(backend)?;
 
         self.event_handler.start()?;
-<<<<<<< HEAD
-=======
         // update the settings menu with the correct infomation
         self.settings.load_keyboards()?;
->>>>>>> c8c6c787
 
         self.list_select(0, Some(0));
 
@@ -298,10 +195,6 @@
 
         while self.running {
             while self.event_handler.has_event()? {
-<<<<<<< HEAD
-                self.debug_info.borrow_mut().insert(DebugKey::Debug("Last Key".to_string()), format!("{:?}", self.event_handler.get_buffer()[0]));
-                self.handle_event()?;
-=======
                 self.debug_info.borrow_mut().insert(
                     DebugKey::Debug("Last Key".to_string()),
                     format!("{:?}", self.event_handler.get_buffer()[0]),
@@ -312,28 +205,18 @@
                 } else {
                     self.handle_event()?;
                 }
->>>>>>> c8c6c787
             }
 
             // timing the execution time of the loop and add it to the counter time
             // only do this in counting mode
             now_time = Instant::now();
             if self.get_mode().intersects(AppMode::COUNTING) {
-<<<<<<< HEAD
-                self.get_mut_act_counter()?.increase_time(now_time - previous_time);
-=======
                 self.get_mut_act_counter()?
                     .increase_time(now_time - previous_time);
->>>>>>> c8c6c787
             }
             previous_time = Instant::now();
 
             let terminal_start_time = Instant::now();
-<<<<<<< HEAD
-            // draw all ui elements
-            terminal.draw(|f| { ui::draw(f, &mut self).unwrap() })?;
-            self.debug_info.borrow_mut().insert(DebugKey::Debug("draw time".to_string()), format!("{:?}", Instant::now() - terminal_start_time));
-=======
 
             // draw all ui elements
             terminal.draw(|f| {
@@ -352,7 +235,6 @@
                     }
                 }
             })?;
->>>>>>> c8c6c787
 
             self.debug_info.borrow_mut().insert(
                 DebugKey::Debug("draw time".to_string()),
@@ -365,10 +247,6 @@
                 terminal.set_cursor(pos.0, pos.1)?;
             }
 
-<<<<<<< HEAD
-            thread::sleep(self.tick_rate - (Instant::now() - now_time));
-            self.debug_info.borrow_mut().insert(DebugKey::Debug("key event".to_string()), format!("{:?}", self.event_handler.get_buffer()));
-=======
             self.debug_info.borrow_mut().insert(
                 DebugKey::Debug("key event".to_string()),
                 format!("{:?}", self.event_handler.get_buffer()),
@@ -377,7 +255,6 @@
             if self.settings.get_tick_time()? > (Instant::now() - now_time) {
                 thread::sleep(self.settings.get_tick_time()? - (Instant::now() - now_time));
             }
->>>>>>> c8c6c787
         }
         Ok(self)
     }
@@ -439,35 +316,6 @@
         Ok(self.c_store.clone())
     }
 
-<<<<<<< HEAD
-    pub fn get_mode(&self) -> AppMode {
-        self.state.mode
-    }
-
-    pub fn set_mode(&mut self, mode: AppMode) {
-        self.state.mode |= mode
-    }
-
-    fn exit_mode(&mut self, mode: AppMode) {
-        self.state.mode &= mode.complement()
-    }
-
-    fn toggle_mode(&mut self, mode: AppMode) {
-        self.state.mode ^= mode
-    }
-
-    fn close_dialog(&mut self) {
-        self.state.dialog = DialogState::None;
-        self.state.mode &= AppMode::DIALOG_OPEN
-    }
-
-    fn open_dialog(&mut self, dialog: DialogState) {
-        self.state.dialog = dialog
-    }
-
-    pub fn get_dialog_state(&self) -> DialogState {
-        return self.state.dialog.clone()
-=======
     /// Returns the [mode](App::state::mode) of [`App`].
     pub fn get_mode(&self) -> AppMode {
         self.state.mode.clone().into_inner()
@@ -489,8 +337,8 @@
         self.state.toggle_mode(mode)
     }
 
-    pub fn exit_mode(&self, mode: AppMode) {
-        self.state.exit_mode(mode)
+    fn exit_mode(&mut self, mode: AppMode) {
+        self.state.mode &= mode.complement()
     }
 
     /// Sets the [mode](App::state::mode) of [`App`]
@@ -528,7 +376,6 @@
     /// returns a borrow of the dialog currently opened
     pub fn get_opened_dialog(&self) -> &Dialog {
         return &self.state.dialog;
->>>>>>> c8c6c787
     }
 
     pub fn get_list_state(&self, index: usize) -> &ListState {
@@ -556,14 +403,6 @@
     }
 
     fn handle_event(&mut self) -> Result<(), AppError> {
-<<<<<<< HEAD
-        let key = if let Some(event_type) = self.event_handler.poll() {
-            if let EventType::KeyEvent(key) = event_type.type_ { key } else { return Ok(()) }
-        } else { return Ok(()) };
-
-        if key == Key::Char('`') {
-            self.toggle_mode(AppMode::DEBUGGING)
-=======
         let event = if let Some(event) = self.event_handler.poll() {
             event
         } else {
@@ -579,46 +418,16 @@
             self.toggle_mode(AppMode::DEBUGGING)
         } else if event.modifiers.intersects(KeyModifiers::CONTROL) && key == Key::Char('s') {
             self.toggle_mode(AppMode::SETTINGS_OPEN)
->>>>>>> c8c6c787
         }
 
         // parsing the state the app is in return an error when in an impossible list_states
         // otherwise directing the key to the correct input parser
         if self.get_mode().intersects(AppMode::DIALOG_OPEN) {
-<<<<<<< HEAD
              if self.get_mode().intersects(AppMode::PHASE_SELECT) {
                 match self.state.dialog {
                     DialogState::Delete => self.delete_phase_key_event(key)?,
                     DialogState::Editing(ES::Rename) => self.rename_phase_key_event(key)?,
                     _ => return Err(AppError::ImpossibleState),
-                }
-            } else if self.get_mode().intersects(AppMode::SELECTION) {
-                match self.state.dialog {
-                    DialogState::AddNew => self.add_counter_key_event(key)?,
-                    DialogState::Delete => self.delete_counter_key_event(key)?,
-                    DialogState::Editing(_) => self.rename_key_event(key)?,
-                    DialogState::None => return Err(AppError::ImpossibleState)
-                }
-            } else { return Err(AppError::ImpossibleState) }
-        } else if self.get_mode().intersects(AppMode::COUNTING) {
-            self.counter_key_event(key)?
-        } else if self.get_mode().intersects(AppMode::PHASE_SELECT) {
-            self.phase_select_key_event(key)?
-        } else if self.get_mode().intersects(AppMode::SELECTION) {
-            if self.c_store.len() > 0 {
-                self.selection_key_event(key)?
-            } else { match key {
-                Key::Char('q') => self.running = false,
-                Key::Char('n') => self.open_dialog(DS::AddNew),
-                _ => {}
-            }}
-        } else { return Err(AppError::ImpossibleState) }
-=======
-            if self.get_mode().intersects(AppMode::PHASE_SELECT) {
-                match self.state.dialog {
-                    Dialog::Delete => self.delete_phase_key_event(key)?,
-                    Dialog::Editing(ES::Rename) => self.rename_phase_key_event(key)?,
-                    _ => return Err(AppError::ImpossibleState(format!("{:?}", self.get_mode()))),
                 }
             } else if self.get_mode().intersects(AppMode::SELECTION) {
                 match self.state.dialog {
@@ -649,7 +458,6 @@
         } else {
             return Err(AppError::ImpossibleState(format!("{:?}", self.get_mode())));
         }
->>>>>>> c8c6c787
         Ok(())
     }
 
@@ -657,15 +465,6 @@
         let len = self.c_store.len();
         match key {
             Key::Char('q') | Key::Esc => self.running = false,
-<<<<<<< HEAD
-            Key::Char('n') => self.open_dialog(DS::AddNew),
-            Key::Char('d') => self.open_dialog(DS::Delete),
-            Key::Char('e') => self.open_dialog(DS::Editing(ES::Rename)),
-            Key::Char('f') => {
-                let selected = self.get_list_state(1).selected().unwrap_or(0);
-                self.list_select(1, Some(selected));
-                self.set_mode(AppMode::PHASE_SELECT)
-=======
             Key::Char('n') => self.open_dialog(DS::AddNew)?,
             Key::Char('d') => self.open_dialog(DS::Delete)?,
             Key::Char('e') => self.open_dialog(DS::Editing(ES::Rename))?,
@@ -673,23 +472,15 @@
                 let selected = self.get_list_state(1).selected().unwrap_or(0);
                 self.list_select(1, Some(selected));
                 self.toggle_mode(AppMode::PHASE_SELECT)
->>>>>>> c8c6c787
             }
             Key::Enter => {
                 if self.get_act_counter().unwrap().get_phase_len() > 1 {
                     let selected = self.get_list_state(1).selected().unwrap_or(0);
                     self.list_select(1, Some(selected));
-<<<<<<< HEAD
-                    self.set_mode(AppMode::PHASE_SELECT)
-                } else {
-                    self.list_select(1, Some(0));
-                    self.set_mode(AppMode::COUNTING)
-=======
                     self.toggle_mode(AppMode::PHASE_SELECT)
                 } else {
                     self.list_select(1, Some(0));
                     self.toggle_mode(AppMode::COUNTING)
->>>>>>> c8c6c787
                 }
             }
             Key::Up => {
@@ -710,87 +501,12 @@
     }
 
     fn counter_key_event(&mut self, key: Key) -> Result<(), AppError> {
-<<<<<<< HEAD
         match key {
             Key::Char(charr) if (charr == '=') | (charr == '+') => {
                 self.get_mut_act_counter()?.increase_by(1);
                 self.c_store.to_json(SAVE_FILE)
             }
             Key::Char('-') => {
-                self.get_mut_act_counter()?.increase_by(-1);
-                self.c_store.to_json(SAVE_FILE)
-            }
-            Key::Char('*') => {
-                self.event_handler.toggle_mode();
-                self.set_mode(AppMode::KEYLOGGING)
-            }
-            Key::Esc => self.exit_mode(AppMode::COUNTING),
-            Key::Char('q') => {
-                if !self.get_mode().intersects(AppMode::PHASE_SELECT) {
-                    self.list_deselect(1)
-                }
-                self.exit_mode(AppMode::COUNTING);
-            }
-            _ => {}
-        }
-        Ok(())
-    }
-
-    fn add_counter_key_event(&mut self, key: Key) -> Result<(), AppError> {
-        match key {
-            Key::Esc => {
-                self.set_mode(AppMode::SELECTION);
-                self.reset_entry_state(0);
-            }
-            Key::Enter => {
-                let name = self.get_entry_state(0).get_active_field().clone();
-                self.c_store.push(Counter::new(name));
-                self.reset_entry_state(0);
-                self.set_mode(AppMode::SELECTION);
-            }
-            Key::Char(charr) if charr.is_ascii() => self.get_entry_state(0).push(charr),
-            Key::Backspace => {
-                self.get_entry_state(0).pop();
-            }
-            _ => {}
-        }
-        Ok(())
-    }
-
-    fn delete_counter_key_event(&mut self, key: Key) -> Result<(), AppError> {
-        match key {
-            Key::Enter => {
-                self.set_mode(AppMode::SELECTION);
-                if let Some(selected) = self.get_list_state(0).selected() {
-                    if self.c_store.len() == 1 {
-                        self.c_store.remove(0);
-                    }
-
-                    self.c_store.remove(selected);
-                    if selected == self.c_store.len() {
-                        self.list_select(0, Some(selected - 1))
-                    }
-                }
-            }
-            Key::Esc => self.set_mode(AppMode::SELECTION),
-            _ => {}
-        }
-        Ok(())
-    }
-
-    fn delete_phase_key_event(&mut self, _key: Key) -> Result<(), AppError> {
-        todo!()
-    }
-
-    fn rename_key_event(&mut self, key: Key) -> Result<(), AppError> {
-=======
->>>>>>> c8c6c787
-        match key {
-            key if self.key_map.key_increase_counter.contains(&key) => {
-                self.get_mut_act_counter()?.increase_by(1);
-                self.c_store.to_json(SAVE_FILE)
-            }
-            key if self.key_map.key_decrease_counter.contains(&key) => {
                 self.get_mut_act_counter()?.increase_by(-1);
                 self.c_store.to_json(SAVE_FILE)
             }
@@ -835,9 +551,9 @@
                 self.c_store.push(Counter::new(name));
                 self.close_dialog();
             }
-            Key::Char(charr) if charr.is_ascii() => self.get_entry_state().push(charr),
+            Key::Char(charr) if charr.is_ascii() => self.get_entry_state(0).push(charr),
             Key::Backspace => {
-                self.get_entry_state().pop();
+                self.get_entry_state(0).pop();
             }
             _ => {}
         }
@@ -847,12 +563,6 @@
     fn delete_counter_key_event(&mut self, key: Key) -> Result<(), AppError> {
         match key {
             Key::Enter => {
-<<<<<<< HEAD
-                let name = self.get_entry_state(0).get_active_field().clone();
-                self.get_mut_act_counter()?.set_name(&name);
-                self.reset_entry_state(0);
-                self.open_dialog(DS::Editing(ES::ChCount));
-=======
                 self.set_mode(AppMode::SELECTION);
                 if let Some(selected) = self.get_list_state(0).selected() {
                     if self.c_store.len() == 1 {
@@ -864,9 +574,8 @@
                         self.list_select(0, Some(selected - 1))
                     }
                 }
->>>>>>> c8c6c787
-            }
-            Key::Esc => self.close_dialog(),
+            }
+            Key::Esc => self.set_mode(AppMode::SELECTION),
             _ => {}
         }
         Ok(())
@@ -878,35 +587,88 @@
 
     fn rename_key_event(&mut self, key: Key) -> Result<(), AppError> {
         match key {
+            key if self.key_map.key_increase_counter.contains(&key) => {
+                self.get_mut_act_counter()?.increase_by(1);
+                self.c_store.to_json(SAVE_FILE)
+            }
+            Key::Enter => {
+                let name = self.get_entry_state(0).get_active_field().clone();
+                self.get_mut_act_counter()?.set_name(&name);
+                self.reset_entry_state(0);
+                self.open_dialog(DS::Editing(ES::ChCount));
+            }
+            Key::Esc => {
+                self.close_dialog();
+            }
+            _ => {}
+        }
+        Ok(())
+    }
+
+    fn change_count_key_event(&mut self, key: Key) -> Result<(), AppError> {
+        match key {
+            Key::Esc => {
+                self.close_dialog();
+            }
+            Key::Enter => {
+                let name = self.get_entry_state().get_active_field().clone();
+                self.c_store.push(Counter::new(name));
+                self.close_dialog();
+            }
             Key::Char(charr) if charr.is_ascii() => self.get_entry_state().push(charr),
             Key::Backspace => {
                 self.get_entry_state().pop();
             }
+            _ => {}
+        }
+        Ok(())
+    }
+
+    fn delete_counter_key_event(&mut self, key: Key) -> Result<(), AppError> {
+        match key {
+            Key::Enter => {
+                self.set_mode(AppMode::SELECTION);
+                if let Some(selected) = self.get_list_state(0).selected() {
+                    if self.c_store.len() == 1 {
+                        self.c_store.remove(0);
+                    }
+
+                    self.c_store.remove(selected);
+                    if selected == self.c_store.len() {
+                        self.list_select(0, Some(selected - 1))
+                    }
+                }
+            }
+            Key::Esc => self.close_dialog(),
+            _ => {}
+        }
+        Ok(())
+    }
+
+    fn delete_phase_key_event(&mut self, _key: Key) -> Result<(), AppError> {
+        todo!()
+    }
+
+    fn rename_key_event(&mut self, key: Key) -> Result<(), AppError> {
+        match key {
+            Key::Char(charr) if charr.is_ascii() => self.get_entry_state().push(charr),
+            Key::Backspace => {
+                self.get_entry_state().pop();
+            }
             Key::Enter => {
                 let name = self.get_entry_state().get_active_field().clone();
                 self.get_mut_act_counter()?.set_name(&name);
                 self.open_dialog(DS::Editing(ES::ChCount))?;
             }
             Key::Esc => {
-<<<<<<< HEAD
-                self.set_mode(AppMode::SELECTION);
-                self.reset_entry_state(0);
-=======
                 self.close_dialog();
->>>>>>> c8c6c787
-            }
-            _ => {}
-        }
-        Ok(())
-    }
-
-<<<<<<< HEAD
-    fn change_count_key_event(&mut self, key: Key)
-        -> Result<(), AppError> 
-    {
-=======
+            }
+            _ => {}
+        }
+        Ok(())
+    }
+
     fn change_count_key_event(&mut self, key: Key) -> Result<(), AppError> {
->>>>>>> c8c6c787
         match key {
             Key::Char(charr) if charr.is_numeric() => self.get_entry_state().push(charr),
             Key::Backspace => {
@@ -919,32 +681,17 @@
                     .parse()
                     .unwrap_or_else(|_| self.get_act_counter().unwrap().get_count());
                 self.get_mut_act_counter()?.set_count(count);
-<<<<<<< HEAD
-                self.reset_entry_state(0);
-                self.open_dialog(DS::Editing(ES::ChTime));
-            }
-            Key::Esc => {
-                self.set_mode(AppMode::SELECTION);
-                self.reset_entry_state(0);
-=======
                 self.open_dialog(DS::Editing(ES::ChTime))?;
             }
             Key::Esc => {
                 self.close_dialog();
->>>>>>> c8c6c787
-            }
-            _ => {}
-        }
-        Ok(())
-    }
-
-<<<<<<< HEAD
-    fn change_time_key_event(&mut self, key: Key)
-        -> Result<(), AppError> 
-    {
-=======
+            }
+            _ => {}
+        }
+        Ok(())
+    }
+
     fn change_time_key_event(&mut self, key: Key) -> Result<(), AppError> {
->>>>>>> c8c6c787
         match key {
             Key::Char(charr) if charr.is_numeric() => self.get_entry_state().push(charr),
             Key::Backspace => {
@@ -956,19 +703,9 @@
                     .get_active_field()
                     .parse()
                     .unwrap_or(self.get_act_counter()?.get_time().as_secs() / 60);
-<<<<<<< HEAD
-                self.get_mut_act_counter()?.set_time(Duration::from_secs(time * 60));
-                self.reset_entry_state(0);
-                self.set_mode(AppMode::SELECTION)
-            }
-            Key::Esc => {
-                self.reset_entry_state(0);
-                self.set_mode(AppMode::SELECTION)
-=======
                 self.get_mut_act_counter()?
                     .set_time(Duration::from_secs(time * 60));
                 self.close_dialog()
->>>>>>> c8c6c787
             }
             Key::Esc => self.close_dialog(),
             _ => {}
@@ -983,16 +720,7 @@
                 let phase = self.get_list_state(1).selected().unwrap_or(0);
                 let name = self.get_entry_state().get_active_field().clone();
                 self.get_mut_act_counter()?.set_phase_name(phase, name);
-<<<<<<< HEAD
-                self.reset_entry_state(0);
-                self.set_mode(AppMode::SELECTION)
-            }
-            Key::Esc => {
-                self.reset_entry_state(0);
-                self.set_mode(AppMode::SELECTION)
-=======
                 self.close_dialog()
->>>>>>> c8c6c787
             }
             Key::Esc => self.close_dialog(),
             _ => {}
@@ -1004,21 +732,10 @@
         match key {
             Key::Char('d') if self.get_act_counter()?.get_phase_len() == 1 => {
                 self.set_mode(AppMode::SELECTION)
-<<<<<<< HEAD
-            }
-            Key::Char('d') => {
-                self.open_dialog(DS::Delete)
-=======
->>>>>>> c8c6c787
             }
             Key::Char('d') => self.open_dialog(DS::Delete)?,
             Key::Char('n') => self.get_mut_act_counter()?.new_phase(),
-<<<<<<< HEAD
-            Key::Char('r') => 
-                self.open_dialog(DS::Editing(ES::Rename)),
-=======
             Key::Char('r') => self.open_dialog(DS::Editing(ES::Rename))?,
->>>>>>> c8c6c787
             Key::Up => {
                 let mut selected = self.get_list_state(1).selected().unwrap_or(0);
                 selected += len - 1;
@@ -1033,45 +750,18 @@
             }
             Key::Enter => {
                 self.list_select(1, Some(0));
-<<<<<<< HEAD
-                self.set_mode(AppMode::COUNTING);
-            }
-            Key::Esc | Key::Char('q') => {
-                self.list_deselect(1);
-                self.exit_mode(AppMode::PHASE_SELECT)
-=======
                 self.toggle_mode(AppMode::COUNTING);
             }
             Key::Esc | Key::Char('q') => {
                 self.list_deselect(1);
                 self.toggle_mode(AppMode::PHASE_SELECT)
->>>>>>> c8c6c787
-            }
-            _ => {}
-        }
-        Ok(())
-    }
-}
-
-<<<<<<< HEAD
-#[derive(Default)]
-pub struct AppState<const T:usize, const U:usize> {
-    mode:         AppMode,
-    dialog:       DialogState,
-    list_states:  Vec<ListState>,
-    entry_states: Vec<EntryState>,
-}
-
-impl<const T:usize, const U:usize> AppState<T, U> {
-    fn new() -> Self {
-        Self { 
-            mode:         AppMode::default(),
-            dialog:       DialogState::None,
-            list_states:  vec![ ListState::default(); T],
-            entry_states: vec![EntryState::default(); U],
-        }
-    }
-=======
+            }
+            _ => {}
+        }
+        Ok(())
+    }
+}
+
 impl Default for App {
     fn default() -> Self {
         Self {
@@ -1090,42 +780,20 @@
 }
 
 #[derive(Default)]
-pub struct AppState {
-    mode: RefCell<AppMode>,
-    dialog: Dialog,
-    list_states: Vec<ListState>,
-    entry_state: EntryState,
-}
-
-impl AppState {
-    fn new(lists: usize) -> Self {
-        Self {
-            mode: RefCell::new(AppMode::default()),
-            dialog: Dialog::None,
-            list_states: vec![ListState::default(); lists],
-            entry_state: EntryState::default(),
-        }
-    }
-
-    fn get_mode(&self) -> AppMode {
-        self.mode.clone().into_inner()
-    }
-
-    fn set_mode(&self, mode: AppMode) {
-        self.mode.swap(&RefCell::new(mode))
-    }
-
-    pub fn toggle_mode(&self, mode: AppMode) {
-        self.mode
-            .swap(&RefCell::new(self.mode.clone().borrow().clone() ^ mode))
-    }
-
-    pub fn exit_mode(&self, mode: AppMode) {
-        self.mode.swap(&RefCell::new(self.mode.clone().borrow().clone() & AppMode::complement(mode)))
-    }
-
-    fn new_entry(&mut self, default_value: impl Into<String>) {
-        self.entry_state.set_field(default_value)
-    }
->>>>>>> c8c6c787
+pub struct AppState<const T:usize, const U:usize> {
+    mode:         AppMode,
+    dialog:       DialogState,
+    list_states:  Vec<ListState>,
+    entry_states: Vec<EntryState>,
+}
+
+impl<const T:usize, const U:usize> AppState<T, U> {
+    fn new() -> Self {
+        Self { 
+            mode:         AppMode::default(),
+            dialog:       DialogState::None,
+            list_states:  vec![ ListState::default(); T],
+            entry_states: vec![EntryState::default(); U],
+        }
+    }
 }